#!/usr/bin/env python3
"""
Final Infrastructure Test - Verify all components work
"""

import pytest
<<<<<<< HEAD
=======

pytestmark = pytest.mark.skip(reason="Requires Kalshi API credentials")

print("\n🚀 Neural SDK - Infrastructure Components Test\n")
print("=" * 70)
>>>>>>> c951d17c

pytestmark = pytest.mark.skip(reason="Requires Kalshi API credentials")
try:
    import asyncio

    from neural.data_collection import get_game_markets

    async def test_rest():
        markets = await get_game_markets("KXNFLGAME-25SEP25SEAARI")
        if not markets.empty:
            print("✅ REST API: Working")
            print(f"  Found {len(markets)} markets")
            for _, m in markets.iterrows():
                team = "Seattle" if "SEA" in m["ticker"] else "Arizona"
                print(f"  {team}: ${m['yes_ask'] / 100:.2f} ({m['yes_ask']:.0f}%)")
            return True
        else:
            print("❌ REST API: No markets found")
            return False

    rest_works = asyncio.run(test_rest())
except Exception as e:
    print(f"❌ REST API: Failed - {e}")
    rest_works = False

# Test 2: FIX Connection
print("\n🔧 TEST 2: FIX API Connection")
print("-" * 40)
try:
    from neural.trading.fix import FIXConnectionConfig, KalshiFIXClient

    async def test_fix():
        config = FIXConnectionConfig(heartbeat_interval=30, reset_seq_num=True)

        connected = False

        def handle_msg(msg):
            nonlocal connected
            msg_dict = KalshiFIXClient.to_dict(msg)
            if msg_dict.get(35) == "A":  # Logon
                connected = True

        client = KalshiFIXClient(config=config, on_message=handle_msg)

        try:
            await client.connect(timeout=5)
            await asyncio.sleep(2)

            if connected:
                print("✅ FIX API: Connected successfully")
                await client.logout()
                await client.close()
                return True
            else:
                print("❌ FIX API: Connected but no logon")
                await client.close()
                return False
        except Exception as e:
            print(f"❌ FIX API: Connection failed - {e}")
            return False

    fix_works = asyncio.run(test_fix())
except Exception as e:
    print(f"❌ FIX API: Failed - {e}")
    fix_works = False

# Test 3: WebSocket (expected to fail without special permissions)
print("\n📡 TEST 3: WebSocket Connection")
print("-" * 40)
ws_works = False
try:
    from neural.trading import KalshiWebSocketClient

    def test_websocket():
        ws_connected = False

        def handle_ws(msg):
            nonlocal ws_connected
            if msg.get("type") == "subscribed":
                ws_connected = True

        try:
            ws = KalshiWebSocketClient(on_message=handle_ws)
            ws.connect(block=True)
            print("⚠️ WebSocket: Connected (unexpected)")
            ws.close()
            return True
        except Exception as e:
            print(f"⚠️ WebSocket: Not available - {str(e)[:50]}...")
            print("  (This is expected without special permissions)")
            return False

    ws_works = test_websocket()
except Exception as e:
    print(f"⚠️ WebSocket: Module error - {e}")
    ws_works = False

# Summary
print("\n" + "=" * 70)
print("📊 INFRASTRUCTURE STATUS SUMMARY")
print("=" * 70)

components = [
    ("REST API (Market Data)", rest_works, "Primary data source"),
    ("FIX API (Order Execution)", fix_works, "Ultra-fast trading"),
    ("WebSocket (Streaming)", ws_works, "Optional - needs permissions"),
]

working = 0
for name, status, purpose in components:
    symbol = "✅" if status else "❌"
    working += 1 if status else 0
    print(f"{symbol} {name:25} - {purpose}")

print("\n" + "-" * 70)

if rest_works and fix_works:
    print("\n🎉 SUCCESS! Core infrastructure is operational!")
    print("\nYou have everything needed for trading:")
    print("  • REST API provides reliable market data")
    print("  • FIX API enables fast order execution")
    print("  • Complete pipeline: Data → Analysis → Execution")
    print("\n📈 Ready to build trading strategies!")

elif rest_works:
    print("\n⚠️ PARTIAL SUCCESS")
    print("\nREST API is working - you can:")
    print("  • Fetch market data")
    print("  • Analyze prices")
    print("  • Build strategies")
    print("\nFIX API needs credentials for order execution")

else:
    print("\n❌ Infrastructure needs configuration")
    print("\nCheck:")
    print("  • API credentials in .env or secrets/")
    print("  • Network connectivity")
    print("  • Dependencies installed")

print("\n" + "=" * 70)<|MERGE_RESOLUTION|>--- conflicted
+++ resolved
@@ -4,16 +4,15 @@
 """
 
 import pytest
-<<<<<<< HEAD
-=======
 
 pytestmark = pytest.mark.skip(reason="Requires Kalshi API credentials")
 
 print("\n🚀 Neural SDK - Infrastructure Components Test\n")
 print("=" * 70)
->>>>>>> c951d17c
 
-pytestmark = pytest.mark.skip(reason="Requires Kalshi API credentials")
+# Test 1: REST API Data Collection
+print("\n📊 TEST 1: REST API Market Data")
+print("-" * 40)
 try:
     import asyncio
 
@@ -81,30 +80,26 @@
 # Test 3: WebSocket (expected to fail without special permissions)
 print("\n📡 TEST 3: WebSocket Connection")
 print("-" * 40)
-ws_works = False
 try:
     from neural.trading import KalshiWebSocketClient
 
-    def test_websocket():
-        ws_connected = False
+    ws_connected = False
 
-        def handle_ws(msg):
-            nonlocal ws_connected
-            if msg.get("type") == "subscribed":
-                ws_connected = True
+    def handle_ws(msg):
+        global ws_connected
+        if msg.get("type") == "subscribed":
+            ws_connected = True
 
-        try:
-            ws = KalshiWebSocketClient(on_message=handle_ws)
-            ws.connect(block=True)
-            print("⚠️ WebSocket: Connected (unexpected)")
-            ws.close()
-            return True
-        except Exception as e:
-            print(f"⚠️ WebSocket: Not available - {str(e)[:50]}...")
-            print("  (This is expected without special permissions)")
-            return False
-
-    ws_works = test_websocket()
+    try:
+        ws = KalshiWebSocketClient(on_message=handle_ws)
+        ws.connect(block=True)
+        print("⚠️ WebSocket: Connected (unexpected)")
+        ws.close()
+        ws_works = True
+    except Exception as e:
+        print(f"⚠️ WebSocket: Not available - {str(e)[:50]}...")
+        print("  (This is expected without special permissions)")
+        ws_works = False
 except Exception as e:
     print(f"⚠️ WebSocket: Module error - {e}")
     ws_works = False
