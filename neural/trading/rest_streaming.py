--- conflicted
+++ resolved
@@ -182,13 +182,8 @@
             if not self.client:
                 return
 
-<<<<<<< HEAD
-            # Get market data - fetch single ticker (optimized)
-            markets_df = await self.client.fetch_market(ticker)
-=======
             # Get market data - fetch single ticker
             markets_df = await self.client.fetch()
->>>>>>> c951d17c
 
             if markets_df.empty:
                 return
@@ -200,25 +195,6 @@
 
             # Get first market (should be the only one for a specific ticker)
             market = market_row.iloc[0].to_dict()
-
-            # Validate required fields and log warnings for missing data
-            required_fields = ["ticker", "title", "yes_bid", "yes_ask", "no_bid", "no_ask"]
-            missing_fields = [
-                field for field in required_fields if field not in market or market[field] is None
-            ]
-
-            if missing_fields:
-                if self.on_error:
-                    self.on_error(f"Missing required fields for {ticker}: {missing_fields}")
-                return  # Skip this market due to missing data
-
-            # Additional validation for data quality
-            if not isinstance(market.get("yes_bid", 0), (int, float)) or not isinstance(
-                market.get("yes_ask", 0), (int, float)
-            ):
-                if self.on_error:
-                    self.on_error(f"Invalid price data types for {ticker}")
-                return
 
             # Create snapshot
             snapshot = MarketSnapshot(
