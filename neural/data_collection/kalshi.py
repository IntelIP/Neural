--- conflicted
+++ resolved
@@ -1,12 +1,9 @@
 from __future__ import annotations
 
 import asyncio
+import re
 from collections.abc import Iterable
-<<<<<<< HEAD
-from datetime import datetime
-=======
 from datetime import datetime, timedelta
->>>>>>> c951d17c
 from typing import Any
 
 import pandas as pd
@@ -63,8 +60,6 @@
     return pd.DataFrame(payload.get("markets", []))
 
 
-<<<<<<< HEAD
-=======
 class KalshiMarketsSource:
     """Fetch markets for a given Kalshi series ticker."""
 
@@ -718,7 +713,6 @@
     return moneylines
 
 
->>>>>>> c951d17c
 class SportMarketCollector:
     """
     Unified interface for collecting sports market data across all supported leagues.
@@ -745,13 +739,41 @@
         Returns:
             Standardized DataFrame with consistent columns across sports
         """
-        raise NotImplementedError("This method is not yet implemented")
+        kwargs.update(self.auth_kwargs)
+        kwargs.update({"use_authenticated": self.use_authenticated, "status": status})
+
+        if market_type == "moneyline":
+            return await get_moneyline_markets(sport, **kwargs)
+        else:
+            # Get all markets for the sport
+            if sport.upper() == "NFL":
+                return await get_nfl_games(**kwargs)
+            elif sport.upper() == "NBA":
+                return await get_nba_games(**kwargs)
+            elif sport.upper() in ["CFB", "NCAAF"]:
+                return await get_cfb_games(**kwargs)
+            else:
+                return await get_markets_by_sport(sport, **kwargs)
 
     async def get_moneylines_only(self, sports: list[str], **kwargs) -> pd.DataFrame:
         """Convenience method for moneyline markets only"""
-        raise NotImplementedError("This method is not yet implemented")
-
-    async def get_todays_games(self, sports: list[str] | None = None) -> pd.DataFrame:
+        all_moneylines = []
+
+        for sport in sports:
+            try:
+                moneylines = await get_moneyline_markets(sport, **kwargs)
+                if not moneylines.empty:
+                    all_moneylines.append(moneylines)
+            except Exception as e:
+                print(f"Warning: Failed to fetch {sport} markets: {e}")
+                continue
+
+        if all_moneylines:
+            return pd.concat(all_moneylines, ignore_index=True)
+        else:
+            return pd.DataFrame()
+
+    async def get_todays_games(self, sports: list[str] = None) -> pd.DataFrame:
         """Get all games happening today across specified sports"""
         if sports is None:
             sports = ["NFL", "NBA", "CFB"]
@@ -765,75 +787,7 @@
 
         return all_games
 
-    async def fetch_historical_candlesticks(
-        self,
-        market_ticker: str,
-        hours_back: int = 24,
-        start_date: datetime | None = None,
-        end_date: datetime | None = None,
-    ) -> pd.DataFrame:
-        """
-        Fetch historical candlestick data for a specific market.
-
-        Args:
-            market_ticker: Market ticker (e.g., "KXNFLGAME-1234")
-            hours_back: Hours of data to fetch (ignored if dates provided)
-            start_date: Start date for data
-            end_date: End date for data
-
-        Returns:
-            DataFrame with candlestick data
-        """
-        # Build API URL and params
-        path = f"/trade-api/v2/markets/{market_ticker}/candlesticks"
-        params = {}
-
-        if start_date and end_date:
-            params["start_ts"] = int(start_date.timestamp())
-            params["end_ts"] = int(end_date.timestamp())
-        else:
-            end_ts = int(pd.Timestamp.now().timestamp())
-            start_ts = end_ts - (hours_back * 3600)
-            params["start_ts"] = start_ts
-            params["end_ts"] = end_ts
-
-        # Make authenticated request
-        response = self._make_request("GET", path, params=params)
-
-        if not response.get("candlesticks"):
-            return pd.DataFrame()
-
-        # Convert to DataFrame
-        df = pd.DataFrame(response["candlesticks"])
-
-        # Convert timestamps
-        df["timestamp"] = pd.to_datetime(df["ts"], unit="s")
-
-        # Convert prices from cents to dollars
-        price_cols = ["open", "high", "low", "close"]
-        for col in price_cols:
-            if col in df.columns:
-                df[col] = pd.to_numeric(df[col], errors="coerce") / 100.0
-
-        return df.sort_values("timestamp")
-
-    def _make_request(self, method: str, path: str, params: dict | None = None) -> dict:
-        """Make authenticated request to Kalshi API."""
-        # This would use the http_client, but for now, mock it
-        # Since this is for tests, assume http_client is available
-        if hasattr(self, "http_client"):
-            # For test compatibility
-            return self.http_client.get(path, params=params or {})
-        else:
-            # Fallback for production
-            from neural.auth.http_client import KalshiHTTPClient
-
-            client = KalshiHTTPClient()
-            return client.get(path, params=params or {})
-
-    async def get_upcoming_games(
-        self, days: int = 7, sports: list[str] | None = None
-    ) -> pd.DataFrame:
+    async def get_upcoming_games(self, days: int = 7, sports: list[str] = None) -> pd.DataFrame:
         """Get games in the next N days"""
         if sports is None:
             sports = ["NFL", "NBA", "CFB"]
@@ -845,52 +799,4 @@
             upcoming = all_games[all_games["game_date"] <= end_date]
             return upcoming.sort_values("game_date")
 
-        return all_games
-
-
-# Alias for backward compatibility
-KalshiMarketsSource = SportMarketCollector
-
-
-def filter_moneyline_markets(markets: pd.DataFrame) -> pd.DataFrame:
-    raise NotImplementedError
-
-
-def get_moneyline_markets(sport: str, **kwargs) -> pd.DataFrame:
-    raise NotImplementedError
-
-
-def get_nba_games(**kwargs) -> pd.DataFrame:
-    raise NotImplementedError
-
-
-def get_all_sports_markets(**kwargs) -> pd.DataFrame:
-    raise NotImplementedError
-
-
-def get_cfb_games(**kwargs) -> pd.DataFrame:
-    raise NotImplementedError
-
-
-def get_game_markets(**kwargs) -> pd.DataFrame:
-    raise NotImplementedError
-
-
-def get_live_sports(**kwargs) -> pd.DataFrame:
-    raise NotImplementedError
-
-
-def get_markets_by_sport(sport: str, **kwargs) -> pd.DataFrame:
-    raise NotImplementedError
-
-
-def get_nfl_games(**kwargs) -> pd.DataFrame:
-    raise NotImplementedError
-
-
-def get_sports_series(**kwargs) -> pd.DataFrame:
-    raise NotImplementedError
-
-
-def search_markets(**kwargs) -> pd.DataFrame:
-    raise NotImplementedError+        return all_games