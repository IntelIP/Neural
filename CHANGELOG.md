--- conflicted
+++ resolved
@@ -4,11 +4,7 @@
 
 The format is based on Keep a Changelog and this project adheres to Semantic Versioning.
 
-<<<<<<< HEAD
-## [0.3.0] - 2025-10-25
-=======
 ## [0.3.0] - 2025-10-24
->>>>>>> c951d17c
 
 ### Added
 - **Historical Data Fetching:** Added `fetch_historical_candlesticks()` to KalshiMarketsSource with OHLCV support for backtesting
